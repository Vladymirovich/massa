--- conflicted
+++ resolved
@@ -5,11 +5,8 @@
     EventStore, ExecutionContext, ExecutionData, ExecutionStep, StepHistory, StepHistoryItem,
 };
 use crate::{config::ExecutionConfigs, ExecutionError};
-<<<<<<< HEAD
+use massa_models::api::SCELedgerInfo;
 use massa_models::output_event::SCOutputEvent;
-=======
-use massa_models::api::SCELedgerInfo;
->>>>>>> 2ba81c71
 use massa_models::prehash::Map;
 use massa_models::timeslots::slot_count_in_range;
 use massa_models::AMOUNT_ZERO;
@@ -98,7 +95,6 @@
             .clone()
     }
 
-<<<<<<< HEAD
     /// get sc output event between start and end excluded
     pub fn get_sc_output_event_by_slot_range(
         &self,
@@ -144,7 +140,9 @@
             .iter()
             .flat_map(|item| item.events.get_event_for_caller(caller))
             .chain(self.final_events.get_event_for_caller(caller))
-=======
+            .collect()
+    }
+
     // clone bootstrap state (final ledger and slot)
     pub fn get_sce_ledger_entry_for_addresses(
         &self,
@@ -170,7 +168,6 @@
                     },
                 )
             })
->>>>>>> 2ba81c71
             .collect()
     }
 
