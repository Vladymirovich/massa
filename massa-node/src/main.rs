// Copyright (c) 2022 MASSA LABS <info@massa.net>

#![feature(ip)]
#![doc = include_str!("../../README.md")]
#![warn(missing_docs)]
#![warn(unused_crate_dependencies)]
extern crate massa_logging;
use crate::settings::{POOL_CONFIG, SETTINGS};

use dialoguer::Password;
use massa_api::{Private, Public, RpcServer, StopHandle, API};
use massa_async_pool::AsyncPoolConfig;
use massa_bootstrap::{get_state, start_bootstrap_server, BootstrapManager};
use massa_cipher::{decrypt, encrypt};
use massa_consensus_exports::{
    events::ConsensusEvent, settings::ConsensusChannels, ConsensusConfig, ConsensusEventReceiver,
    ConsensusManager,
};
use massa_consensus_worker::start_consensus_controller;
use massa_execution_exports::{ExecutionConfig, ExecutionManager};
use massa_execution_worker::start_execution_worker;
use massa_final_state::{FinalState, FinalStateConfig};
use massa_ledger_exports::LedgerConfig;
use massa_ledger_worker::FinalLedger;
use massa_logging::massa_trace;
use massa_models::{
    constants::{
        END_TIMESTAMP, GENESIS_TIMESTAMP, MAX_ASYNC_GAS, MAX_ASYNC_POOL_LENGTH, MAX_GAS_PER_BLOCK,
        OPERATION_VALIDITY_PERIODS, ROLL_PRICE, T0, THREAD_COUNT, VERSION,
    },
    init_serialization_context,
    prehash::Map,
    Address, SerializationContext,
};
use massa_network_exports::{Establisher, NetworkManager};
use massa_network_worker::start_network_controller;
use massa_pool::{start_pool_controller, PoolCommandSender, PoolManager};
use massa_pos_exports::{SelectorConfig, SelectorManager};
use massa_pos_worker::start_selector_worker;
use massa_protocol_exports::ProtocolManager;
use massa_protocol_worker::start_protocol_controller;
use massa_signature::{derive_public_key, PrivateKey, PublicKey};
use massa_storage::Storage;
use massa_time::MassaTime;
use parking_lot::RwLock;
use std::{path::Path, process, sync::Arc};
use structopt::StructOpt;
use tokio::signal;
use tokio::sync::mpsc;
use tracing::{error, info, warn};
#[cfg(not(feature = "instrument"))]
use tracing_subscriber::filter::{filter_fn, LevelFilter};

mod settings;

async fn launch(
    password: &str,
    staking_keys: &Map<Address, (PublicKey, PrivateKey)>,
) -> (
    PoolCommandSender,
    ConsensusEventReceiver,
    Option<BootstrapManager>,
    ConsensusManager,
    Box<dyn ExecutionManager>,
    Box<dyn SelectorManager>,
    PoolManager,
    ProtocolManager,
    NetworkManager,
    mpsc::Receiver<()>,
    StopHandle,
    StopHandle,
) {
    info!("Node version : {}", *VERSION);
    if let Some(end) = *END_TIMESTAMP {
        if MassaTime::now().expect("could not get now time") > end {
            panic!("This episode has come to an end, please get the latest testnet node version to continue");
        }
    }

    // Storage shared by multiple components.
    let shared_storage: Storage = Default::default();

    #[cfg(not(feature = "sandbox"))]
    let thread_count = THREAD_COUNT;
    #[cfg(not(feature = "sandbox"))]
    let t0 = T0;
    #[cfg(feature = "sandbox")]
    let thread_count = *THREAD_COUNT;
    #[cfg(feature = "sandbox")]
    let t0 = *T0;

    // init final state
    let ledger_config = LedgerConfig {
        initial_sce_ledger_path: SETTINGS.ledger.initial_sce_ledger_path.clone(),
        disk_ledger_path: SETTINGS.ledger.disk_ledger_path.clone(),
    };
    let async_pool_config = AsyncPoolConfig {
        max_length: MAX_ASYNC_POOL_LENGTH,
    };
    let final_state_config = FinalStateConfig {
        final_history_length: SETTINGS.ledger.final_history_length,
        thread_count,
        ledger_config: ledger_config.clone(),
        async_pool_config,
    };

    // Init the global serialization context
    init_serialization_context(SerializationContext::default());

    // Remove current disk ledger if there is one
    // NOTE: this is temporary, since we cannot currently handle bootstrap from remaining ledger
    if SETTINGS.ledger.disk_ledger_path.exists() {
        std::fs::remove_dir_all(SETTINGS.ledger.disk_ledger_path.clone())
            .expect("disk ledger delete failed");
    }

    // Create final ledger
    let ledger = FinalLedger::new(ledger_config.clone()).expect("could not init final ledger");

    // Create final state
    let final_state = Arc::new(RwLock::new(
        FinalState::new(final_state_config, Box::new(ledger)).expect("could not init final state"),
    ));

    // interrupt signal listener
    let stop_signal = signal::ctrl_c();
    tokio::pin!(stop_signal);

    // bootstrap
    let bootstrap_state = tokio::select! {
        _ = &mut stop_signal => {
            info!("interrupt signal received in bootstrap loop");
            process::exit(0);
        },
        res = get_state(
            &SETTINGS.bootstrap,
            final_state.clone(),
            massa_bootstrap::types::Establisher::new(),
            *VERSION,
            *GENESIS_TIMESTAMP,
            *END_TIMESTAMP,
        ) => match res {
            Ok(vals) => vals,
            Err(err) => panic!("critical error detected in the bootstrap process: {}", err)
        }
    };

    // launch network controller
    let (network_command_sender, network_event_receiver, network_manager, private_key, node_id) =
        start_network_controller(
            SETTINGS.network.clone(), // TODO: get rid of this clone() ... see #1277
            Establisher::new(),
            bootstrap_state.compensation_millis,
            bootstrap_state.peers,
            shared_storage.clone(),
            *VERSION,
        )
        .await
        .expect("could not start network controller");

    // launch protocol controller
    let (
        protocol_command_sender,
        protocol_event_receiver,
        protocol_pool_event_receiver,
        protocol_manager,
    ) = start_protocol_controller(
        &SETTINGS.protocol,
        OPERATION_VALIDITY_PERIODS,
        MAX_GAS_PER_BLOCK,
        network_command_sender.clone(),
        network_event_receiver,
    )
    .await
    .expect("could not start protocol controller");

    // launch pool controller
    let (pool_command_sender, pool_manager) = start_pool_controller(
        &POOL_CONFIG,
        protocol_command_sender.clone(),
        protocol_pool_event_receiver,
        shared_storage.clone(),
    )
    .await
    .expect("could not start pool controller");

    // launch selector worker
<<<<<<< HEAD
    let (selector_manager, selector_controller) = start_selector_worker(
        4096,
        SelectorConfig {
            max_draw_cache: SETTINGS.selector.max_draw_cache,
            ..SelectorConfig::default()
        },
    );
=======
    let (selector_manager, selector_controller) =
        start_selector_worker(4096, SelectorConfig::default());
    // give the controller to final state in order for it to feed the cycles
    final_state
        .write()
        .give_selector_controller(selector_controller.clone());
>>>>>>> 2445ba88
    // launch execution module
    let execution_config = ExecutionConfig {
        max_final_events: SETTINGS.execution.max_final_events,
        readonly_queue_length: SETTINGS.execution.readonly_queue_length,
        cursor_delay: SETTINGS.execution.cursor_delay,
        clock_compensation: bootstrap_state.compensation_millis,
        max_async_gas: MAX_ASYNC_GAS,
        roll_price: ROLL_PRICE,
        thread_count,
        t0,
        genesis_timestamp: *GENESIS_TIMESTAMP,
    };
    let (execution_manager, execution_controller) = start_execution_worker(
        execution_config,
        final_state.clone(),
        shared_storage.clone(),
        selector_controller,
    );

    // init consensus configuration
    let consensus_config = ConsensusConfig::from(&SETTINGS.consensus);
    // launch consensus controller
    let (consensus_command_sender, consensus_event_receiver, consensus_manager) =
        start_consensus_controller(
            consensus_config.clone(),
            ConsensusChannels {
                execution_controller: execution_controller.clone(),
                protocol_command_sender: protocol_command_sender.clone(),
                protocol_event_receiver,
                pool_command_sender: pool_command_sender.clone(),
            },
            bootstrap_state.pos,
            bootstrap_state.graph,
            shared_storage.clone(),
            bootstrap_state.compensation_millis,
            password.to_string(),
            staking_keys.to_owned(),
        )
        .await
        .expect("could not start consensus controller");

    // launch bootstrap server
    let bootstrap_manager = start_bootstrap_server(
        consensus_command_sender.clone(),
        network_command_sender.clone(),
        final_state.clone(),
        &SETTINGS.bootstrap,
        massa_bootstrap::Establisher::new(),
        private_key,
        bootstrap_state.compensation_millis,
        *VERSION,
    )
    .await
    .unwrap();

    // spawn private API
    let (api_private, api_private_stop_rx) = API::<Private>::new(
        consensus_command_sender.clone(),
        network_command_sender.clone(),
        execution_controller.clone(),
        &SETTINGS.api,
        consensus_config.clone(),
    );
    let api_private_handle = api_private.serve(&SETTINGS.api.bind_private);

    // spawn public API
    let api_public = API::<Public>::new(
        consensus_command_sender.clone(),
        execution_controller.clone(),
        &SETTINGS.api,
        consensus_config,
        pool_command_sender.clone(),
        &SETTINGS.network,
        *VERSION,
        network_command_sender.clone(),
        bootstrap_state.compensation_millis,
        node_id,
    );
    let api_public_handle = api_public.serve(&SETTINGS.api.bind_public);

    (
        pool_command_sender,
        consensus_event_receiver,
        bootstrap_manager,
        consensus_manager,
        execution_manager,
        selector_manager,
        pool_manager,
        protocol_manager,
        network_manager,
        api_private_stop_rx,
        api_private_handle,
        api_public_handle,
    )
}

struct Managers {
    bootstrap_manager: Option<BootstrapManager>,
    consensus_manager: ConsensusManager,
    execution_manager: Box<dyn ExecutionManager>,
    selector_manager: Box<dyn SelectorManager>,
    pool_manager: PoolManager,
    protocol_manager: ProtocolManager,
    network_manager: NetworkManager,
}

async fn stop(
    consensus_event_receiver: ConsensusEventReceiver,
    Managers {
        bootstrap_manager,
        consensus_manager,
        mut execution_manager,
        mut selector_manager,
        pool_manager,
        protocol_manager,
        network_manager,
    }: Managers,
    api_private_handle: StopHandle,
    api_public_handle: StopHandle,
) {
    // stop bootstrap
    if let Some(bootstrap_manager) = bootstrap_manager {
        bootstrap_manager
            .stop()
            .await
            .expect("bootstrap server shutdown failed")
    }

    // stop public API
    api_public_handle.stop();

    // stop private API
    api_private_handle.stop();

    // stop consensus controller
    let protocol_event_receiver = consensus_manager
        .stop(consensus_event_receiver)
        .await
        .expect("consensus shutdown failed");

    // stop execution controller
    execution_manager.stop();

    // stop selector controller
    selector_manager.stop();

    // stop pool controller
    let protocol_pool_event_receiver = pool_manager.stop().await.expect("pool shutdown failed");

    // stop protocol controller
    let network_event_receiver = protocol_manager
        .stop(protocol_event_receiver, protocol_pool_event_receiver)
        .await
        .expect("protocol shutdown failed");

    // stop network controller
    network_manager
        .stop(network_event_receiver)
        .await
        .expect("network shutdown failed");

    // note that FinalLedger gets destroyed as soon as its Arc count goes to zero
}

#[derive(StructOpt)]
struct Args {
    /// Wallet password
    #[structopt(short = "p", long = "pwd")]
    password: Option<String>,
}

/// Ask for the staking keys file password and load them
async fn load_or_create_staking_keys_file(
    password: Option<String>,
    path: &Path,
) -> anyhow::Result<(String, Map<Address, (PublicKey, PrivateKey)>)> {
    if path.is_file() {
        let password = password.unwrap_or_else(|| {
            Password::new()
                .with_prompt("Enter staking keys file password")
                .interact()
                .expect("IO error: Password reading failed, staking keys file couldn't be unlocked")
        });
        let staking_keys: anyhow::Result<Map<Address, (PublicKey, PrivateKey)>> =
            serde_json::from_slice::<Vec<PrivateKey>>(&decrypt(
                &password,
                &tokio::fs::read(path).await?,
            )?)?
            .iter()
            .map(|private_key| {
                let public_key = derive_public_key(private_key);
                Ok((
                    Address::from_public_key(&public_key),
                    (public_key, *private_key),
                ))
            })
            .collect();
        Ok((password, staking_keys?))
    } else {
        let password = password.unwrap_or_else(|| {
            Password::new()
                .with_prompt("Enter new password for staking keys file")
                .with_confirmation("Confirm password", "Passwords mismatching")
                .interact()
                .expect("IO error: Password reading failed, staking keys file couldn't be created")
        });
        let json = serde_json::to_string_pretty(&Vec::<PrivateKey>::new())?;
        let encrypted_data = encrypt(&password, json.as_bytes())?;
        tokio::fs::write(path, encrypted_data).await?;
        Ok((password, Map::default()))
    }
}

/// To instrument `massa-node` with `tokio-console` run
/// ```shell
/// RUSTFLAGS="--cfg tokio_unstable" cargo run --bin massa-node --features instrument
/// ```
#[paw::main]
#[tokio::main]
async fn main(args: Args) -> anyhow::Result<()> {
    use tracing_subscriber::prelude::*;
    // spawn the console server in the background, returning a `Layer`:
    #[cfg(feature = "instrument")]
    let tracing_layer = console_subscriber::spawn();
    #[cfg(not(feature = "instrument"))]
    let tracing_layer = tracing_subscriber::fmt::layer()
        .with_filter(match SETTINGS.logging.level {
            4 => LevelFilter::TRACE,
            3 => LevelFilter::DEBUG,
            2 => LevelFilter::INFO,
            1 => LevelFilter::WARN,
            _ => LevelFilter::ERROR,
        })
        .with_filter(filter_fn(|metadata| {
            metadata.target().starts_with("massa") // ignore non-massa logs
        }));
    // build a `Subscriber` by combining layers with a `tracing_subscriber::Registry`:
    tracing_subscriber::registry()
        // add the console layer to the subscriber or default layers...
        .with(tracing_layer)
        .init();

    // run
    let (password, staking_keys) =
        load_or_create_staking_keys_file(args.password, &SETTINGS.consensus.staking_keys_path)
            .await?;
    loop {
        let (
            _,
            mut consensus_event_receiver,
            bootstrap_manager,
            consensus_manager,
            execution_manager,
            selector_manager,
            pool_manager,
            protocol_manager,
            network_manager,
            mut api_private_stop_rx,
            api_private_handle,
            api_public_handle,
        ) = launch(&password, &staking_keys).await;

        // interrupt signal listener
        let stop_signal = signal::ctrl_c();
        tokio::pin!(stop_signal);
        // loop over messages
        let restart = loop {
            massa_trace!("massa-node.main.run.select", {});
            tokio::select! {
                evt = consensus_event_receiver.wait_event() => {
                    massa_trace!("massa-node.main.run.select.consensus_event", {});
                    match evt {
                        Ok(ConsensusEvent::NeedSync) => {
                            warn!("in response to a desynchronization, the node is going to bootstrap again");
                            break true;
                        },
                        Err(err) => {
                            error!("consensus_event_receiver.wait_event error: {}", err);
                            break false;
                        }
                    }
                },

                _ = &mut stop_signal => {
                    massa_trace!("massa-node.main.run.select.stop", {});
                    info!("interrupt signal received");
                    break false;
                }

                _ = api_private_stop_rx.recv() => {
                    info!("stop command received from private API");
                    break false;
                }
            }
        };
        stop(
            consensus_event_receiver,
            Managers {
                bootstrap_manager,
                consensus_manager,
                execution_manager,
                selector_manager,
                pool_manager,
                protocol_manager,
                network_manager,
            },
            api_private_handle,
            api_public_handle,
        )
        .await;

        if !restart {
            break;
        }
    }
    Ok(())
}<|MERGE_RESOLUTION|>--- conflicted
+++ resolved
@@ -185,7 +185,6 @@
     .expect("could not start pool controller");
 
     // launch selector worker
-<<<<<<< HEAD
     let (selector_manager, selector_controller) = start_selector_worker(
         4096,
         SelectorConfig {
@@ -193,14 +192,10 @@
             ..SelectorConfig::default()
         },
     );
-=======
-    let (selector_manager, selector_controller) =
-        start_selector_worker(4096, SelectorConfig::default());
     // give the controller to final state in order for it to feed the cycles
     final_state
         .write()
         .give_selector_controller(selector_controller.clone());
->>>>>>> 2445ba88
     // launch execution module
     let execution_config = ExecutionConfig {
         max_final_events: SETTINGS.execution.max_final_events,
