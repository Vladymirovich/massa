--- conflicted
+++ resolved
@@ -915,77 +915,6 @@
         }
     }
 
-<<<<<<< HEAD
-=======
-    pub fn prepare_block_creation(
-        &self,
-        val: String,
-        slot: Slot,
-    ) -> Result<(u64, Block), ConsensusError> {
-        let (public_key, private_key) = self
-            .cfg
-            .nodes
-            .get(self.cfg.current_node_index as usize)
-            .and_then(|(public_key, private_key)| Some((public_key.clone(), private_key.clone())))
-            .ok_or(ConsensusError::KeyError)?;
-
-        let example_hash = Hash::hash(&val.as_bytes());
-
-        let (hash, header) = BlockHeader::new_signed(
-            &private_key,
-            BlockHeaderContent {
-                creator: public_key,
-                slot,
-                parents: self.best_parents.clone(),
-                out_ledger_hash: example_hash,
-                operation_merkle_root: Hash::hash(&Vec::new()[..]),
-            },
-            &self.serialization_context,
-        )?;
-        let res = (
-            hash,
-            Block {
-                header,
-                operations: Vec::new(),
-            },
-        );
-        massa_trace!("consensus.block_graph.prepare_create_block", {"hash": res.0, "block": res.1});
-        let bytes = res.1.bytes_count(&self.serialization_context)?;
-        Ok((bytes, res.1))
-    }
-
-    /// Returns hash and resulting discarded blocks
-    ///
-    /// # Arguments
-    /// * val : dummy value used to generate dummy hash
-    /// * slot : generated block is in slot slot.
-    pub fn create_block(
-        &mut self,
-        operations: Vec<Operation>,
-        operation_merkle_root: Hash,
-        prepared: Block,
-    ) -> Result<(BlockId, Block), ConsensusError> {
-        let (public_key, private_key) = self
-            .cfg
-            .nodes
-            .get(self.cfg.current_node_index as usize)
-            .and_then(|(public_key, private_key)| Some((public_key.clone(), private_key.clone())))
-            .ok_or(ConsensusError::KeyError)?;
-
-        let (hash, header) = BlockHeader::new_signed(
-            &private_key,
-            BlockHeaderContent {
-                operation_merkle_root,
-                ..prepared.header.content
-            },
-            &self.serialization_context,
-        )?;
-        let res = (hash, Block { header, operations });
-        massa_trace!("consensus.block_graph.create_block", {"hash": res.0, "block": res.1});
-        Ok(res)
-    }
-
->>>>>>> 495b953e
     /// Gets lastest final blocks (hash, period) for each thread.
     pub fn get_latest_final_blocks_periods(&self) -> &Vec<(BlockId, u64)> {
         &self.latest_final_blocks_periods
