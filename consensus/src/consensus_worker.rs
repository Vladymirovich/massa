--- conflicted
+++ resolved
@@ -5,7 +5,6 @@
     timeslots::*,
 };
 use communication::protocol::{ProtocolCommandSender, ProtocolEvent, ProtocolEventReceiver};
-<<<<<<< HEAD
 use crypto::{
     hash::Hash,
     signature::{derive_public_key, PublicKey},
@@ -13,10 +12,6 @@
 use models::{
     Address, Block, BlockId, Operation, OperationId, SerializationContext, SerializeCompact, Slot,
 };
-=======
-use crypto::signature::{derive_public_key, PublicKey};
-use models::{Address, Block, BlockId, Slot};
->>>>>>> 4a9c575c
 use pool::PoolCommandSender;
 use std::convert::TryFrom;
 use std::{
