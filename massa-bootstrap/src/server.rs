use std::{
    collections::{hash_map, HashMap},
    net::{IpAddr, SocketAddr},
    sync::Arc,
    time::{Duration, Instant},
};

use futures::stream::FuturesUnordered;
use futures::StreamExt;
use massa_async_pool::AsyncMessageId;
use massa_consensus_exports::ConsensusCommandSender;
use massa_final_state::{FinalState, StateChanges};
use massa_graph::BootstrapableGraph;
use massa_ledger_exports::get_address_from_key;
use massa_logging::massa_trace;
use massa_models::{Slot, Version};
use massa_network_exports::{BootstrapPeers, NetworkCommandSender};
use massa_signature::KeyPair;
use massa_time::MassaTime;
use parking_lot::RwLock;
use tokio::{sync::mpsc, task::JoinHandle, time::sleep};
use tracing::{debug, info, warn};

use crate::{
    error::BootstrapError,
    messages::{BootstrapClientMessage, BootstrapServerMessage},
    server_binder::BootstrapServerBinder,
    BootstrapConfig, Establisher,
};

/// handle on the bootstrap server
pub struct BootstrapManager {
    join_handle: JoinHandle<Result<(), BootstrapError>>,
    manager_tx: mpsc::Sender<()>,
}

impl BootstrapManager {
    /// stop the bootstrap server
    pub async fn stop(self) -> Result<(), BootstrapError> {
        massa_trace!("bootstrap.lib.stop", {});
        if self.manager_tx.send(()).await.is_err() {
            warn!("bootstrap server already dropped");
        }
        let _ = self.join_handle.await?;
        Ok(())
    }
}

#[allow(clippy::too_many_arguments)]
/// TODO merging the command senders into one channel structure may allow removing that allow
///
/// start a bootstrap server.
/// Once your node will be ready, you may want other to bootstrap from you.
pub async fn start_bootstrap_server(
    consensus_command_sender: ConsensusCommandSender,
    network_command_sender: NetworkCommandSender,
    final_state: Arc<RwLock<FinalState>>,
    bootstrap_config: BootstrapConfig,
    establisher: Establisher,
    keypair: KeyPair,
    compensation_millis: i64,
    version: Version,
) -> Result<Option<BootstrapManager>, BootstrapError> {
    massa_trace!("bootstrap.lib.start_bootstrap_server", {});
    if let Some(bind) = bootstrap_config.bind {
        let (manager_tx, manager_rx) = mpsc::channel::<()>(1);
        let join_handle = tokio::spawn(async move {
            BootstrapServer {
                consensus_command_sender,
                network_command_sender,
                final_state,
                establisher,
                manager_rx,
                bind,
                keypair,
                compensation_millis,
                version,
                ip_hist_map: HashMap::with_capacity(bootstrap_config.ip_list_max_size),
                bootstrap_config,
            }
            .run()
            .await
        });
        Ok(Some(BootstrapManager {
            join_handle,
            manager_tx,
        }))
    } else {
        Ok(None)
    }
}

struct BootstrapServer {
    consensus_command_sender: ConsensusCommandSender,
    network_command_sender: NetworkCommandSender,
    final_state: Arc<RwLock<FinalState>>,
    establisher: Establisher,
    manager_rx: mpsc::Receiver<()>,
    bind: SocketAddr,
    keypair: KeyPair,
    bootstrap_config: BootstrapConfig,
    compensation_millis: i64,
    version: Version,
    ip_hist_map: HashMap<IpAddr, Instant>,
}

impl BootstrapServer {
    pub async fn run(mut self) -> Result<(), BootstrapError> {
        debug!("starting bootstrap server");
        massa_trace!("bootstrap.lib.run", {});
        let mut listener = self.establisher.get_listener(self.bind).await?;
        let mut bootstrap_sessions = FuturesUnordered::new();
        let cache_timeout = self.bootstrap_config.cache_duration.to_duration();
        let mut bootstrap_data: Option<(
            BootstrapableGraph,
            BootstrapPeers,
            Arc<RwLock<FinalState>>,
        )> = None;
        let cache_timer = sleep(cache_timeout);
        let per_ip_min_interval = self.bootstrap_config.per_ip_min_interval.to_duration();
        tokio::pin!(cache_timer);
        /*
            select! without the "biased" modifier will randomly select the 1st branch to check,
            then will check the next ones in the order they are written.
            We choose this order:
                * manager commands to avoid waiting too long to stop in case of contention
                * cache timeout to avoid skipping timeouts cleanup tasks (they are relatively rare)
                * bootstrap sessions (rare)
                * listener: most frequent => last
        */
        loop {
            massa_trace!("bootstrap.lib.run.select", {});
            tokio::select! {
                // managed commands
                _ = self.manager_rx.recv() => {
                    massa_trace!("bootstrap.lib.run.select.manager", {});
                    break
                },

                // cache cleanup timeout
                _ = &mut cache_timer, if bootstrap_data.is_some() => {
                    massa_trace!("bootstrap.lib.run.cache_unload", {});
                    bootstrap_data = None;
                }

                // bootstrap session finished
                Some(_) = bootstrap_sessions.next() => {
                    massa_trace!("bootstrap.session.finished", {"active_count": bootstrap_sessions.len()});
                }

                // listener
                Ok((dplx, remote_addr)) = listener.accept() => if bootstrap_sessions.len() < self.bootstrap_config.max_simultaneous_bootstraps.try_into().map_err(|_| BootstrapError::GeneralError("Fail to convert u32 to usize".to_string()))? {
                    massa_trace!("bootstrap.lib.run.select.accept", {"remote_addr": remote_addr});
                    let now = Instant::now();

                    // clear IP history if necessary
                    if self.ip_hist_map.len() > self.bootstrap_config.ip_list_max_size {
                        self.ip_hist_map.retain(|_k, v| now.duration_since(*v) <= per_ip_min_interval);
                        if self.ip_hist_map.len() > self.bootstrap_config.ip_list_max_size {
                            // too many IPs are spamming us: clear cache
                            warn!("high bootstrap load: at least {} different IPs attempted bootstrap in the last {}ms", self.ip_hist_map.len(), self.bootstrap_config.per_ip_min_interval);
                            self.ip_hist_map.clear();
                        }
                    }

                    // check IP's bootstrap attempt history
                    match self.ip_hist_map.entry(remote_addr.ip()) {
                        hash_map::Entry::Occupied(mut occ) => {
                            if now.duration_since(*occ.get()) <= per_ip_min_interval {
                                let mut server = BootstrapServerBinder::new(dplx, self.keypair.clone(), self.bootstrap_config.max_bytes_read_write, self.bootstrap_config.max_bootstrap_message_size);
                                let _ = match tokio::time::timeout(self.bootstrap_config.write_error_timeout.into(), server.send(BootstrapServerMessage::BootstrapError {
                                    error:
                                    format!("Your last bootstrap on this server was {:#?} ago and you have to wait {:#?} before retrying.", occ.get().elapsed(), per_ip_min_interval.saturating_sub(occ.get().elapsed()))
                                })).await {
                                    Err(_) => Err(std::io::Error::new(std::io::ErrorKind::TimedOut, "bootstrap error no available slots send timed out").into()),
                                    Ok(Err(e)) => Err(e),
                                    Ok(Ok(_)) => Ok(()),
                                };
                                // in list, non-expired => refuse
                                massa_trace!("bootstrap.lib.run.select.accept.refuse_limit", {"remote_addr": remote_addr});
                                continue;
                            } else {
                            // in list, expired
                            occ.insert(now);
                            }
                        },
                        hash_map::Entry::Vacant(vac) => {
                            vac.insert(now);
                        }
                    }

                    // load cache if absent
                    if bootstrap_data.is_none() {
                        massa_trace!("bootstrap.lib.run.select.accept.cache_load.start", {});

                        // Note that all requests are done simultaneously except for the consensus graph that is done after the others.
                        // This is done to ensure that the execution bootstrap state is older than the consensus state.
                        // If the consensus state snapshot is older than the execution state snapshot,
                        //   the execution final ledger will be in the future after bootstrap, which causes an inconsistency.
                        let peer_boot = self.network_command_sender.get_bootstrap_peers().await?;
                        let graph_boot = self.consensus_command_sender.get_bootstrap_state().await?;
                        bootstrap_data = Some((graph_boot, peer_boot, self.final_state.clone()));
                        cache_timer.set(sleep(cache_timeout));
                    }
                    massa_trace!("bootstrap.lib.run.select.accept.cache_available", {});

                    // launch bootstrap
                    let compensation_millis = self.compensation_millis;
                    let version = self.version;
                    let (data_graph, data_peers, data_execution) = bootstrap_data.clone().unwrap(); // will not panic (checked above)
                    let keypair = self.keypair.clone();
                    let config = self.bootstrap_config.clone();
                    bootstrap_sessions.push(async move {
                        //Socket lifetime
                        {
<<<<<<< HEAD
                            let mut server = BootstrapServerBinder::new(dplx, keypair, config.max_bytes_read_write, config.max_bootstrap_message_size);
                            match manage_bootstrap(&config, &mut server, data_pos, data_graph, data_peers, data_execution, compensation_millis, version).await {
=======
                            let mut server = BootstrapServerBinder::new(dplx, keypair, self.bootstrap_settings.max_bytes_read_write);
                            match manage_bootstrap(self.bootstrap_settings, &mut server, data_graph, data_peers, data_execution, compensation_millis, version).await {
>>>>>>> 47d0e236
                                Ok(_) => info!("bootstrapped peer {}", remote_addr),
                                Err(BootstrapError::ReceivedError(error)) => debug!("bootstrap serving error received from peer {}: {}", remote_addr, error),
                                Err(err) => {
                                    debug!("bootstrap serving error for peer {}: {}", remote_addr, err);
                                    // We allow unused result because we don't care if an error is thrown when sending the error message to the server we will close the socket anyway.
                                    let _ = tokio::time::timeout(config.write_error_timeout.into(), server.send(BootstrapServerMessage::BootstrapError { error: err.to_string() })).await;
                                },
                            }
                        }
                    });
                    massa_trace!("bootstrap.session.started", {"active_count": bootstrap_sessions.len()});
                } else {
                    let mut server = BootstrapServerBinder::new(dplx, self.keypair.clone(), self.bootstrap_config.max_bytes_read_write, self.bootstrap_config.max_bootstrap_message_size);
                    let _ = match tokio::time::timeout(self.bootstrap_config.write_error_timeout.into(), server.send(BootstrapServerMessage::BootstrapError {
                        error: "Bootstrap failed because the bootstrap server currently has no slots available.".to_string()
                    })).await {
                        Err(_) => Err(std::io::Error::new(std::io::ErrorKind::TimedOut, "bootstrap error no available slots send timed out").into()),
                        Ok(Err(e)) => Err(e),
                        Ok(Ok(_)) => Ok(()),
                    };
                    debug!("did not bootstrap {}: no available slots", remote_addr);
                }
            }
        }

        // wait for bootstrap sessions to finish
        while bootstrap_sessions.next().await.is_some() {}

        Ok(())
    }
}

pub async fn send_final_state_stream(
    server: &mut BootstrapServerBinder,
    last_key: Option<Vec<u8>>,
    final_state: Arc<RwLock<FinalState>>,
    slot: Option<Slot>,
    last_async_message_id: Option<AsyncMessageId>,
    write_timeout: Duration,
) -> Result<(), BootstrapError> {
    let mut old_key = last_key;
    let mut old_last_async_id = last_async_message_id;
    let mut old_slot = slot;

    loop {
        // Scope of the read in the final state
        let ledger_data;
        let async_pool_data;
        let final_state_changes;
        let current_slot;
        {
            // Get all data for the next message
            let final_state_read = final_state.read();
            let (data, new_last_key) =
                final_state_read
                    .ledger
                    .get_ledger_part(&old_key)
                    .map_err(|_| {
                        BootstrapError::GeneralError(
                            "Error on fetching ledger part of execution".to_string(),
                        )
                    })?;
            ledger_data = data;

            let (pool_data, last_async_pool_id) = final_state_read
                .async_pool
                .get_pool_part(old_last_async_id)?;
            async_pool_data = pool_data;

            if let Some(slot) = old_slot && let Some(key) = &old_key && let Some(async_pool_id) = old_last_async_id && slot != final_state_read.slot {
                final_state_changes = final_state_read.get_state_changes_part(
                    slot,
                    get_address_from_key(key).ok_or_else(|| BootstrapError::GeneralError("Malformed key in slot changes".to_string()))?,
                    async_pool_id,
                );
            } else {
                final_state_changes = Ok(StateChanges::default());
            }

            // Assign value for next turn
            if last_async_pool_id.is_some() || !async_pool_data.is_empty() {
                old_last_async_id = last_async_pool_id;
            }
            if new_last_key.is_some() || !ledger_data.is_empty() {
                old_key = new_last_key;
            }
            old_slot = Some(final_state_read.slot);
            current_slot = final_state_read.slot;
        }

        if !ledger_data.is_empty() || !async_pool_data.is_empty() {
            if let Ok(final_state_changes) = final_state_changes {
                match tokio::time::timeout(
                    write_timeout,
                    server.send(BootstrapServerMessage::FinalStatePart {
                        ledger_data,
                        slot: current_slot,
                        async_pool_part: async_pool_data,
                        final_state_changes,
                    }),
                )
                .await
                {
                    Err(_) => Err(std::io::Error::new(
                        std::io::ErrorKind::TimedOut,
                        "bootstrap ask ledger part send timed out",
                    )
                    .into()),
                    Ok(Err(e)) => Err(e),
                    Ok(Ok(_)) => Ok(()),
                }?;
            } else {
                match tokio::time::timeout(
                    write_timeout,
                    server.send(BootstrapServerMessage::SlotTooOld),
                )
                .await
                {
                    Err(_) => Err(std::io::Error::new(
                        std::io::ErrorKind::TimedOut,
                        "bootstrap ask ledger part send timed out",
                    )
                    .into()),
                    Ok(Err(e)) => Err(e),
                    Ok(Ok(_)) => Ok(()),
                }?;
                break;
            }
        } else {
            // There is no ledger data nor async pool data.
            match tokio::time::timeout(
                write_timeout,
                server.send(BootstrapServerMessage::FinalStateFinished),
            )
            .await
            {
                Err(_) => Err(std::io::Error::new(
                    std::io::ErrorKind::TimedOut,
                    "bootstrap ask ledger part send timed out",
                )
                .into()),
                Ok(Err(e)) => Err(e),
                Ok(Ok(_)) => Ok(()),
            }?;
            break;
        }
    }
    Ok(())
}

#[allow(clippy::too_many_arguments)]
async fn manage_bootstrap(
    bootstrap_config: &BootstrapConfig,
    server: &mut BootstrapServerBinder,
    data_graph: BootstrapableGraph,
    data_peers: BootstrapPeers,
    final_state: Arc<RwLock<FinalState>>,
    compensation_millis: i64,
    version: Version,
) -> Result<(), BootstrapError> {
    massa_trace!("bootstrap.lib.manage_bootstrap", {});
    let read_error_timeout: std::time::Duration = bootstrap_config.read_error_timeout.into();

    match tokio::time::timeout(
        bootstrap_config.read_timeout.into(),
        server.handshake(version),
    )
    .await
    {
        Err(_) => {
            return Err(std::io::Error::new(
                std::io::ErrorKind::TimedOut,
                "bootstrap handshake send timed out",
            )
            .into())
        }
        Ok(Err(e)) => return Err(e),
        Ok(Ok(_)) => (),
    };

    match tokio::time::timeout(read_error_timeout, server.next()).await {
        Err(_) => (),
        Ok(Err(e)) => return Err(e),
        Ok(Ok(BootstrapClientMessage::BootstrapError { error })) => {
            return Err(BootstrapError::GeneralError(error))
        }
        Ok(Ok(msg)) => return Err(BootstrapError::UnexpectedClientMessage(msg)),
    };

    let write_timeout: std::time::Duration = bootstrap_config.write_timeout.into();

    // Sync clocks.
    let server_time = MassaTime::compensated_now(compensation_millis)?;

    match tokio::time::timeout(
        write_timeout,
        server.send(BootstrapServerMessage::BootstrapTime {
            server_time,
            version,
        }),
    )
    .await
    {
        Err(_) => Err(std::io::Error::new(
            std::io::ErrorKind::TimedOut,
            "bootstrap clock send timed out",
        )
        .into()),
        Ok(Err(e)) => Err(e),
        Ok(Ok(_)) => Ok(()),
    }?;

    loop {
        match tokio::time::timeout(bootstrap_config.read_timeout.into(), server.next()).await {
            Err(_) => return Ok(()),
            Ok(Err(e)) => return Err(e),
            Ok(Ok(msg)) => match msg {
                BootstrapClientMessage::AskBootstrapPeers => {
                    match tokio::time::timeout(
                        write_timeout,
                        server.send(BootstrapServerMessage::BootstrapPeers {
                            peers: data_peers.clone(),
                        }),
                    )
                    .await
                    {
                        Err(_) => Err(std::io::Error::new(
                            std::io::ErrorKind::TimedOut,
                            "bootstrap peers send timed out",
                        )
                        .into()),
                        Ok(Err(e)) => Err(e),
                        Ok(Ok(_)) => Ok(()),
                    }?;
                }
                BootstrapClientMessage::AskFinalStatePart {
                    last_key,
                    slot,
                    last_async_message_id,
                } => {
                    send_final_state_stream(
                        server,
                        last_key,
                        final_state.clone(),
                        slot,
                        last_async_message_id,
                        write_timeout,
                    )
                    .await?;
                }
                BootstrapClientMessage::AskConsensusState => {
                    match tokio::time::timeout(
                        write_timeout,
                        server.send(BootstrapServerMessage::ConsensusState {
                            graph: data_graph.clone(),
                        }),
                    )
                    .await
                    {
                        Err(_) => Err(std::io::Error::new(
                            std::io::ErrorKind::TimedOut,
                            "bootstrap consensus state send timed out",
                        )
                        .into()),
                        Ok(Err(e)) => Err(e),
                        Ok(Ok(_)) => Ok(()),
                    }?;
                }
                BootstrapClientMessage::BootstrapSuccess => return Ok(()),
                BootstrapClientMessage::BootstrapError { error } => {
                    return Err(BootstrapError::ReceivedError(error));
                }
            },
        };
    }
}<|MERGE_RESOLUTION|>--- conflicted
+++ resolved
@@ -213,13 +213,8 @@
                     bootstrap_sessions.push(async move {
                         //Socket lifetime
                         {
-<<<<<<< HEAD
                             let mut server = BootstrapServerBinder::new(dplx, keypair, config.max_bytes_read_write, config.max_bootstrap_message_size);
-                            match manage_bootstrap(&config, &mut server, data_pos, data_graph, data_peers, data_execution, compensation_millis, version).await {
-=======
-                            let mut server = BootstrapServerBinder::new(dplx, keypair, self.bootstrap_settings.max_bytes_read_write);
-                            match manage_bootstrap(self.bootstrap_settings, &mut server, data_graph, data_peers, data_execution, compensation_millis, version).await {
->>>>>>> 47d0e236
+                            match manage_bootstrap(&config, &mut server, data_graph, data_peers, data_execution, compensation_millis, version).await {
                                 Ok(_) => info!("bootstrapped peer {}", remote_addr),
                                 Err(BootstrapError::ReceivedError(error)) => debug!("bootstrap serving error received from peer {}: {}", remote_addr, error),
                                 Err(err) => {
